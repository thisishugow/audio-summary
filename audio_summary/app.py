import argparse
import os
import sys
import time
from string import Template
import math
import textwrap
import shutil
from typing import Literal
import asyncio

import librosa
from openai import AsyncOpenAI
from openai.types.audio import Transcription
import google.generativeai as genai

from audio_summary.exceptions import GeminiSummarizedFailed, OpenaiApiKeyNotFound
from audio_summary.api_utils import *
import audio_summary.prompts.lang as lang
from audio_summary.offline_app import speech_to_text

__WHISPER_CONTENT_LIMIT_IN_BYTES:int = 26214400

lang_map:dict[str, str] = {
    "original": lang.ORIGINAL,
    "zh-tw": lang.ZH_TW,
    "en": lang.EN,
}

def convert_mov_to_mp4(input_file: str, output_file: str) -> str:
    """
    Convert a .mov file to .mp4 format using ffmpeg.

    Args:
        input_file (str): Path to the input .mov file.
        output_file (str): Path to the output .mp4 file.

    Returns:
        str: Path to the converted .mp4 file.
    """
    ffmpeg_exec = "ffmpeg"
    cmd = f"{ffmpeg_exec} -i \"{input_file}\" -c:v copy -c:a copy \"{output_file}\""
    res = os.popen(cmd)
    print(res.read())
    res.close()
    return output_file

def split_audio(
    fn: str, duration: float = 600, output_dir: str = "./.tmp_audio"
) -> list[str]:
    """
    Split an audio file into segments.

    Args:
        fn (str): Path to the input audio file.
        duration (float, optional): Duration of each segment in seconds. Defaults to 600.
        output_dir (str, optional): Output directory to save the segmented audio files. Defaults to "./.tmp_audio".

    Raises:
        RuntimeError: Raised if ffmpeg execution fails.

    Returns:
        list[str]: List of paths to the segmented audio files.
    """
    duration = float(duration)
    ffmpeg_exec = "ffmpeg"
    cmd = Template(
        (
            f"{ffmpeg_exec} "
            f"-i \"{fn}\" "
            f"-vn -acodec copy "
            f"-ss $start_time "
            f"-t {duration} "
            f"\"$output\" "
        )
    )

    total_len: float = librosa.get_duration(path=fn)
    results = []

    if not os.path.exists(output_dir):
        os.makedirs(output_dir)

    if os.path.isfile(output_dir):
        os.makedirs(output_dir)

    for i in range(math.ceil(total_len / duration)):
        b_fn, ext = os.path.splitext(os.path.basename(fn))
        o_fn = f"{b_fn}_{i+1}{ext}"
        full_o_fn = os.path.join(output_dir, o_fn)
        start_time = i * duration
        exec = cmd.substitute(
            {
                "start_time": start_time,
                "output": full_o_fn,
            }
        )
        res = os.popen(exec)
        print(res.read())
        res.close()
        results.append(full_o_fn)

    if results:
        return results
    else:
        raise RuntimeError("ffmpeg may not executed successfully.")


async def async_send_to_whisper(
        audio: str,
        tmp_dir:os.PathLike,
        order_:int, 
    ) -> Transcription:
    """
    Asynchronously send an audio file to OpenAI Whisper for transcription.

    Args:
        audio (str): Path to the input audio file.
        tmp_dir (os.PathLike): Temporary directory to store transcription files.
        order_ (int): Order of the audio file in the sequence.

    Returns:
        Transcription: Transcription object containing the text transcription.
    """
    client = AsyncOpenAI(api_key=os.environ.get("OPENAI_API_KEY", ''))
    audio_file = open(audio, "rb")
    carry_on = "N"
    audio_size = os.path.getsize(audio)
    if audio_size>__WHISPER_CONTENT_LIMIT_IN_BYTES:
        print(f"🟡 Maximum content size limit of OpenAI Whisper ({__WHISPER_CONTENT_LIMIT_IN_BYTES} bytes) exceeded (\"{audio}\"={audio_size} bytes read)")
        carry_on = input("Do you want to continue?(y/N)")
    else:
        carry_on = 'y'

    if carry_on.lower().strip() not in ['y', 'yes']:
        raise InterruptedError(f"Process is interrupted manually due to file size exceeding. (\"{audio}\"={audio_size} bytes read)")
    transcription: Transcription = await client.audio.transcriptions.create(
        model="whisper-1", file=audio_file
    )
    audio_file.close()

    tmp_transcription_fn = os.path.join(tmp_dir, f".{order_}.txt")
    with open(tmp_transcription_fn, "w") as f:
        f.write(textwrap.fill(transcription.text))

    return tmp_transcription_fn

_now = time.strftime("%Y%m%d-%H%M%S", time.localtime(time.time()))
async def adump_transcription(
        audio_files:list[os.PathLike], 
        now:str=_now)->list[os.PathLike]:
    """
    Asynchronously dump transcriptions for multiple audio files.

    Args:
        audio_files (list[os.PathLike]): List of paths to the input audio files.
        now (str, optional): Current timestamp string. Defaults to current time in the specified format.

    Returns:
        list[os.PathLike]: List of paths to the dumped transcription files.
    """
    transcription_list = []
    tmp_dir = f".tmp_transcriptions_{now}"
    os.makedirs(tmp_dir)
    print("👉 Sending to OpenAI Whisper-1...")
    tasks = []
    for i, a in enumerate(audio_files):
        if librosa.get_duration(path=a) < 5:
            print((
                f"⚠️ WARNING: '{a}' "
                "less then 5 seconds. File skipped. "
            ))
            continue
        tasks.append(asyncio.create_task(
            async_send_to_whisper(a, tmp_dir, i)
        ))
    transcription_list = await asyncio.gather(*tasks,return_exceptions=True)
    if True in (issubclass(t.__class__, Exception) for t in transcription_list):
        print(*transcription_list, sep='\n')
        shutil.rmtree(tmp_dir)
        return []
    return transcription_list


def _summarize(*, content:str, by_:Literal["gemini",]='gemini', resp_lang:str):
    """
    Summarize content using Gemini or OpenAI.

    Args:
        content (str): Input content to be summarized.
        by_ (Literal["gemini"], optional): Summarization method. Defaults to 'gemini'.
        resp_lang (str): Language for response.

    Returns:
        str: Summary of the input content.
    """
    try: 
        genai.configure(api_key=os.getenv("GOOGLE_API_KEY"))
        model = genai.GenerativeModel(model_name="gemini-1.5-pro",
                              generation_config=get_gemini_default_config(),
                              safety_settings=get_gemini_default_safety_setting())
        prompt_parts = get_prompt_parts(content, resp_lang)
        response = model.generate_content(prompt_parts)
        return response.text
    except Exception as e:
        raise e


async def main(*,
    fp:os.PathLike,
    duration:int | float,
    lang_:str,
    output:os.PathLike,
    summarize:bool, 
    local_transcription:bool=True,
):
    now = time.strftime("%Y%m%d-%H%M%S", time.localtime(time.time()))
    OPENAI_API_KEY: str = os.environ.get("OPENAI_API_KEY", '')
    
    if "OPENAI_API_KEY" not in os.environ.keys():
        raise OpenaiApiKeyNotFound("OPENAI_API_KEY not found in environmental variables.")

    if summarize and ("GOOGLE_API_KEY" not in os.environ.keys()):
        raise GeminiApiKeyNotFound("GOOGLE_API_KEY not found in environmental variables.")

    if not output:
        output = f"{os.path.basename(fp)}_{now}.txt"

    audio_files = []
    tmp_audio_dir = "./.tmp_audio"
    _, origin_ext = os.path.splitext(os.path.basename(fp))
    is_text_file:bool = origin_ext.lower() in ('.txt', '.md')
<<<<<<< HEAD
=======

    if origin_ext.lower() == '.mov':
        mp4_fp = os.path.splitext(fp)[0] + '.mp4'
        fp = convert_mov_to_mp4(fp, mp4_fp)

>>>>>>> ed5eb4db
    if not is_text_file and not local_transcription:
        print(
            f"You are using OPEN AI API: {OPENAI_API_KEY[:10]}*****************",
        )
        if librosa.get_duration(path=fp) > duration:
            audio_files = split_audio(fp, duration=duration, output_dir=tmp_audio_dir)
        else:
            audio_files.append(os.path.realpath(fp))

        transcription_list = await adump_transcription(audio_files, now)
        shutil.rmtree(tmp_audio_dir)

        full_text = ""
        for t in transcription_list:
            print(transcription_list)
            with open(t, "r") as f:
                full_text += f.read() + "\n"
        if full_text:
            with open(output, "w", encoding="utf8") as f:
                f.write(full_text)
            print(f'✅ Transcription finished: {output}')
            shutil.rmtree(os.path.dirname(transcription_list[0]))

        else:
            _msg = "❗️Interrupted by errors."
            print('\x1b[33;20m' + _msg + '\x1b[0m')
            sys.exit(1)

    if not is_text_file and local_transcription:
        print("Use on-premise speech to text. ")
        transcript = speech_to_text(audio_fn=fp)
        if transcript:
            with open(output, "w", encoding="utf8") as f:
                f.write(transcript)
            print(f'✅ Transcription finished: {output}')

        else:
            _msg = "❗️Interrupted by errors."
            print('\x1b[33;20m' + _msg + '\x1b[0m')
            sys.exit(1)


    if summarize:
        if is_text_file:
            with open(fp, 'r') as f:
                full_text = f.read()
        try:
            print("👉 Start to summarize with Gemini...")
            res_text = _summarize(content=full_text, resp_lang=lang_)
            fn, _ = os.path.splitext(os.path.basename(fp))
            if res_text:
                _output_f = f"meeting-minutes_{fn}_{now}.md"
                with open(_output_f, 'w') as f:
                    f.write(res_text)
                print(f'✅ Summary finished: {_output_f}')
            else: 
                raise GeminiSummarizedFailed("Sorry...summary seems failed....")
        except Exception as e:
            print("🟥",e)
        finally:
            print("All tasks done, exit.")
            return full_text, res_text

        
    else:
        print((
            f"🟡 \"{os.path.basename(fp)}\" is a text file. "
            "Set `--summary true` if you need a summary"
        ))
        return full_text, ""




async def run():
    """
    Asynchronously perform audio transcription and optional summarization.

    Raises:
        OpenaiApiKeyNotFound: Raised if OPENAI_API_KEY is not found in environmental variables.
        GeminiApiKeyNotFound: Raised if GOOGLE_API_KEY is not found in environmental variables.
    """
    parser = argparse.ArgumentParser(
        description="Upload an audio file and make it transcription by OpenAI-Whisper"
    )
    parser.add_argument(
        "-f", "--file", required=True, type=str, help="The path of the audio file."
    )
    parser.add_argument(
        "-o",
        "--output",
        required=False,
        type=str,
        help="The path of the output transcription.",
    )
    parser.add_argument(
        "-s",
        "--summarize",
        required=False,
        type=bool,
        default=True,
        help="If to use Gemini to summarize. Default=true",
    )

    parser.add_argument(
        "--lang",
        required=False,
        type=str,
        default="original",
        help="""The lang to response""",
        choices=["original", "en", "zh-tw"],
    )

    parser.add_argument(
        "--duration",
        required=False,
        type=int,
        default=600,
        help="""Length of split audio in seconds.""",
    )
    parser.add_argument(
        "--local-transcription",
        type=bool,
        default=False, 
        help="Whether to use local whisper from HF. Default=False."
    )
    args = parser.parse_args()
    fp: str = args.file
    output: str = args.output
    summarize:bool = args.summarize 
    duration:int = args.duration 
    lang_:str = lang_map[args.lang.replace('_', '-').lower()]

    await main(
        fp=fp,
        output=output,
        summarize=summarize,
        duration=duration,
        lang_=lang_,
        local_transcription=args.local_transcription
    )<|MERGE_RESOLUTION|>--- conflicted
+++ resolved
@@ -17,6 +17,7 @@
 from audio_summary.exceptions import GeminiSummarizedFailed, OpenaiApiKeyNotFound
 from audio_summary.api_utils import *
 import audio_summary.prompts.lang as lang
+from audio_summary.offline_app import speech_to_text
 from audio_summary.offline_app import speech_to_text
 
 __WHISPER_CONTENT_LIMIT_IN_BYTES:int = 26214400
@@ -230,14 +231,11 @@
     tmp_audio_dir = "./.tmp_audio"
     _, origin_ext = os.path.splitext(os.path.basename(fp))
     is_text_file:bool = origin_ext.lower() in ('.txt', '.md')
-<<<<<<< HEAD
-=======
 
     if origin_ext.lower() == '.mov':
         mp4_fp = os.path.splitext(fp)[0] + '.mp4'
         fp = convert_mov_to_mp4(fp, mp4_fp)
 
->>>>>>> ed5eb4db
     if not is_text_file and not local_transcription:
         print(
             f"You are using OPEN AI API: {OPENAI_API_KEY[:10]}*****************",
