--- conflicted
+++ resolved
@@ -12,11 +12,7 @@
     """Widget for uploading a file"""
     st.file_uploader(
         "Upload file", 
-<<<<<<< HEAD
-        type=["txt", "md", "wav", "mp3", "m4a", "mp4", "webm"],
-=======
-        type=["txt", "md", "wav", "mp3", "m4a","mp4","mov"],
->>>>>>> ed5eb4db
+        type=["txt", "md", "wav", "mp3", "m4a","mp4","mov","webm"],
         accept_multiple_files=False,
         key="src_file", 
     )
